--- conflicted
+++ resolved
@@ -33,13 +33,8 @@
         /// So the result of parsing is missing.
         /// See https://developer.apple.com/documentation/foundation/xmlparser/errorcode
         private(set) var error: XMLError?
-<<<<<<< HEAD
         
         private func setupParsing() {
-=======
-
-        func parse(_ data: Data) -> Accessor {
->>>>>>> d7a1d23f
             stack = [Element]()
             stack.append(documentRoot)
         }
