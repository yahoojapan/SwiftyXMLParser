--- conflicted
+++ resolved
@@ -28,16 +28,11 @@
     open class Element {
         open var name: String
         open var text: String?
-<<<<<<< HEAD
-        open var attributes: [String: String]
-        open var childElements: [Element]
-=======
         open var attributes = [String: String]()
         open var childElements = [Element]()
         open var lineNumberStart = -1
         open var lineNumberEnd = -1
         open var CDATA: Data?
->>>>>>> ecb12a49
         
         // for println
         open weak var parentElement: Element?
